--- conflicted
+++ resolved
@@ -476,12 +476,8 @@
     | SqlValue.HStore value -> box (Some value)
     | SqlValue.Uuid value -> box (Some value)
     | SqlValue.TimeWithTimeZone value -> box (Some value)
-<<<<<<< HEAD
-    | SqlValue.Null -> box (Some null)
+    | SqlValue.Null -> box (None)
     | SqlValue.Jsonb value -> box (Some value)
-=======
-    | SqlValue.Null -> box (None)
->>>>>>> 8e1292d1
 
     let multiline xs = String.concat Environment.NewLine xs
 
